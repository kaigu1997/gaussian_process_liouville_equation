/// @file mc.cpp
/// @brief Implementation of mc.h

#include "stdafx.h"

#include "mc.h"

#include "pes.h"

/// The smart pointer to feature matrix
using FeaturePointer = std::shared_ptr<shogun::Features>;
/// The training and validation set for initial optimization
/// passed as parameter to the optimization function.
/// Training feature & label, validation feature & label, and kernels to use
using MSETrainingSet = std::tuple<Eigen::MatrixXd, Eigen::VectorXd, Eigen::MatrixXd, Eigen::VectorXd, KernelTypeList>;
/// The training set for full hyperparameter optimization
/// passed as parameter to the optimization function.
/// First is feature, second is label, last is the kernels to use
using FullMargllTrainingSet = std::tuple<Eigen::MatrixXd, Eigen::VectorXd, KernelTypeList>;
/// An array of Eigen matrices, used for the derivatives of the kernel matrix
using MatrixVector = std::vector<Eigen::MatrixXd, Eigen::aligned_allocator<Eigen::MatrixXd>>;

/// @brief To get the element of density matrix
/// @param[in] DensityMatrix The density matrix
/// @param[in] ElementIndex The index of the element in density matrix
/// @return The element of density matrix
/// @details If the index corresponds to upper triangular elements, gives real part.
///
/// If the index corresponds to lower triangular elements, gives imaginary part.
///
/// If the index corresponds to diagonal elements, gives the original value.
static inline double get_density_matrix_element(const QuantumComplexMatrix& DensityMatrix, const int ElementIndex)
{
	const int iPES = ElementIndex / NumPES, jPES = ElementIndex % NumPES;
	if (iPES <= jPES)
	{
		return DensityMatrix(iPES, jPES).real();
	}
	else
	{
		return DensityMatrix(iPES, jPES).imag();
	}
}

QuantumBoolMatrix is_very_small(const EvolvingDensity& density)
{
	// value below this are regarded as 0
	static const double epsilon = 1e-2;
	QuantumBoolMatrix result;
	for (int iElement = 0; iElement < NumElements; iElement++)
	{
		result(iElement / NumPES, iElement % NumPES) = std::all_of(std::execution::par_unseq, density.begin(), density.end(), [=](const PhaseSpacePoint& psp) -> bool { return get_density_matrix_element(std::get<2>(psp), iElement) < epsilon; });
	}
	return result;
}

/// @brief Calculate the overall number of hyperparameters the optimization will use
/// @param[in] TypesOfKernels The vector containing all the kernel type used in optimization
/// @return The overall number of hyperparameters (including the magnitude of each kernel)
static int number_of_overall_hyperparameters(const KernelTypeList& TypesOfKernels)
{
	int sum = 0;
	for (shogun::EKernelType type : TypesOfKernels)
	{
		sum++; // weight
		switch (type)
		{
		case shogun::EKernelType::K_DIAG:
			break; // no extra hyperparameter for diagonal kernel
		case shogun::EKernelType::K_GAUSSIANARD:
			sum += PhaseDim;
			break;
		default:
			std::cerr << "UNKNOWN KERNEL!\n";
			break;
		}
	}
	return sum;
}

/// @brief Construct kernels from hyperparameters and their types, with features of training set
/// @param[in] TypeOfKernel The vector containing type of all kernels that will be used
/// @param[in] Hyperparameters The hyperparameters of all kernels (magnitude and other)
/// @return A vector of all kernels, with parameters set, but without any feature
static KernelList generate_kernels(const KernelTypeList& TypesOfKernels, const ParameterVector& Hyperparameters)
{
	KernelList result;
	int iParam = 0;
	for (shogun::EKernelType type : TypesOfKernels)
	{
		const double weight = Hyperparameters[iParam++];
		switch (type)
		{
		case shogun::EKernelType::K_DIAG:
			result.push_back(std::make_pair(weight, std::make_shared<shogun::DiagKernel>()));
			break;
		case shogun::EKernelType::K_GAUSSIANARD:
		{
			std::shared_ptr<shogun::GaussianARDKernel> gauss_ard_kernel_ptr = std::make_shared<shogun::GaussianARDKernel>();
			Eigen::VectorXd characteristic(PhaseDim);
			for (int j = 0; j < PhaseDim; j++)
			{
				characteristic[j] = Hyperparameters[iParam++];
			}
			gauss_ard_kernel_ptr->set_vector_weights(characteristic);
			result.push_back(std::make_pair(weight, gauss_ard_kernel_ptr));
			break;
		}
		default:
			break;
		}
	}
	return result;
}

/// @brief Calculate the kernel matrix, \f$ K(X_1,X_2) \f$
/// @param[in] LeftFeature The feature on the left, \f$ X_1 \f$
/// @param[in] RightFeature The feature on the right, \f$ X_2 \f$
/// @param[inout] Kernels The vector containing all kernels that will be used, with parameters set and features not set
/// @param[in] IsTraining Whether the features are all training set or not
/// @return The kernel matrix
/// @details This function calculates the kernel matrix with noise using the SHOGUN library,
///
/// \f[
/// k(\mathbf{x}_1,\mathbf{x}_2)=\sigma_f^2\mathrm{exp}\left(-\frac{(\mathbf{x}_1-\mathbf{x}_2)^\top M (\mathbf{x}_1-\mathbf{x}_2)}{2}\right)+\sigma_n^2\delta(\mathbf{x}_1-\mathbf{x}_2)
/// \f]
///
/// where \f$ M \f$ is the characteristic matrix in parameter list.
/// Regarded as a real-symmetric matrix - only lower-triangular part are used，
/// its diagonal term is the characteristic length of each dimention and
/// off-diagonal term is the correlation between different dimensions
///
/// When there are more than one feature, the kernel matrix follows \f$ K_{ij}=k(X_{1_{\cdot i}}, X_{2_{\cdot j}}) \f$.
static Eigen::MatrixXd get_kernel_matrix(
	const Eigen::MatrixXd& LeftFeature,
	const Eigen::MatrixXd& RightFeature,
	KernelList& Kernels,
	const bool IsTraining = false)
{
	assert(LeftFeature.rows() == PhaseDim && RightFeature.rows() == PhaseDim);
	std::shared_ptr<shogun::DenseFeatures<double>> left_feature = std::make_shared<shogun::DenseFeatures<double>>(const_cast<Eigen::MatrixXd&>(LeftFeature));
	std::shared_ptr<shogun::DenseFeatures<double>> right_feature = std::make_shared<shogun::DenseFeatures<double>>(const_cast<Eigen::MatrixXd&>(RightFeature));
	Eigen::MatrixXd result = Eigen::MatrixXd::Zero(LeftFeature.cols(), RightFeature.cols());
	for (auto& [weight, kernel_ptr] : Kernels)
	{
		if (IsTraining == false && kernel_ptr->get_kernel_type() == shogun::EKernelType::K_DIAG)
		{
			// in case when it is not training feature, the diagonal kernel (working as noise) is not needed
			continue;
		}
		else
		{
			kernel_ptr->init(left_feature, right_feature);
			result += weight * weight * Eigen::Map<Eigen::MatrixXd>(kernel_ptr->get_kernel_matrix());
		}
	}
	return result;
}

/// @brief The function for nlopt optimizer to minimize, return the MSE of validation set
/// @param[in] x The input hyperparameters, need to calculate the function value and gradient at this point
/// @param[out] grad The gradient at the given point. It will not be used
/// @param[in] params Other parameters. Here it is combination of kernel types, training set and validation set
<<<<<<< HEAD
/// @return The squared error of validation set
=======
>>>>>>> 8b86a23e
static double mean_squared_error(const ParameterVector& x, ParameterVector& grad, void* params)
{
	// get parameters
	const auto& [TrainingFeature, TrainingLabel, ValidationFeature, ValidationLabel, TypesOfKernels] = *static_cast<MSETrainingSet*>(params);
	// get the kernel
	KernelList Kernels = generate_kernels(TypesOfKernels, x);
	const Eigen::MatrixXd& KernelMatrix = get_kernel_matrix(TrainingFeature, TrainingFeature, Kernels, true);
	// get prediction
	const Eigen::VectorXd& PredictLabel = get_kernel_matrix(ValidationFeature, TrainingFeature, Kernels) * KernelMatrix.llt().solve(TrainingLabel);
	// calculate MSE
	return (PredictLabel - ValidationLabel).array().abs2().sum();
}

/// @brief The function for nlopt optimizer to minimize, return the negative log likelihood
/// @param[in] x The input hyperparameters, need to calculate the function value and gradient at this point
/// @param[out] grad The gradient at the given point. It will not be used
/// @param[in] params Other parameters. Here it is combination of kernel types and selected training set
static double negative_log_marginal_likelihood(const ParameterVector& x, ParameterVector& grad, void* params)
{
	// get the parameters
	const auto& [TrainingFeature, TrainingLabel, TypesOfKernels] = *static_cast<FullMargllTrainingSet*>(params);
	// get kernel
	KernelList Kernels = generate_kernels(TypesOfKernels, x);
	const Eigen::MatrixXd& KernelMatrix = get_kernel_matrix(TrainingFeature, TrainingFeature, Kernels, true);
	// calculate
	Eigen::LLT<Eigen::MatrixXd> DecompOfKernel(KernelMatrix);
	const Eigen::MatrixXd& L = DecompOfKernel.matrixL();
	const Eigen::VectorXd& KInvLbl = DecompOfKernel.solve(TrainingLabel); // K^{-1}*y
	return (TrainingLabel.adjoint() * KInvLbl).value() / 2.0 + L.diagonal().array().abs().log().sum();
}

const double Optimization::DiagMagMin = 1e-4;		  ///< Minimal value of the magnitude of the diagonal kernel
const double Optimization::DiagMagMax = 1;			  ///< Maximal value of the magnitude of the diagonal kernel
const double Optimization::AbsoluteTolerance = 1e-10; ///< Absolute tolerance of independent variable (x) in optimization
const double Optimization::InitialStepSize = 0.5;	  ///< Initial step size in optimization

Optimization::Optimization(
	const Parameters& params,
	const KernelTypeList& KernelTypes,
	const nlopt::algorithm Algorithm):
	TypesOfKernels(KernelTypes),
	NumHyperparameters(number_of_overall_hyperparameters(KernelTypes)),
	NumPoint(params.get_number_of_selected_points())
{
	// set up bounds and hyperparameters
	ParameterVector LowerBound(NumHyperparameters, std::numeric_limits<double>::lowest());
	ParameterVector UpperBound(NumHyperparameters, std::numeric_limits<double>::max());
	Hyperparameters[0].resize(NumHyperparameters, 0.0);
	const ClassicalDoubleVector xSize = params.get_xmax() - params.get_xmin();
	const ClassicalDoubleVector pSize = params.get_pmax() - params.get_pmin();
	const ClassicalDoubleVector& xSigma = params.get_sigma_x0();
	const ClassicalDoubleVector& pSigma = params.get_sigma_p0();
	int iParam = 0;
	for (shogun::EKernelType type : KernelTypes)
	{
		switch (type)
		{
		case shogun::EKernelType::K_DIAG:
			LowerBound[iParam] = DiagMagMin;
			UpperBound[iParam] = DiagMagMax;
			Hyperparameters[0][iParam] = DiagMagMin;
			iParam++;
			break;
		case shogun::EKernelType::K_GAUSSIANARD:
			LowerBound[iParam] = std::numeric_limits<double>::min();
			UpperBound[iParam] = std::numeric_limits<double>::max();
			Hyperparameters[0][iParam] = 1.0;
			iParam++;
			// dealing with x
			for (int iDim = 0; iDim < Dim; iDim++)
			{
				LowerBound[iParam] = 1.0 / xSize[iDim];
				Hyperparameters[0][iParam] = 1.0 / xSigma[iDim];
				iParam++;
			}
			// dealing with p
			for (int iDim = 0; iDim < Dim; iDim++)
			{
				LowerBound[iParam] = 1.0 / pSize[iDim];
				Hyperparameters[0][iParam] = 1.0 / pSigma[iDim];
				iParam++;
			}
			break;
		default:
			break;
		}
	}
	// set up other hyperparameters
	for (int iElement = 1; iElement < NumElements; iElement++)
	{
		Hyperparameters[iElement] = Hyperparameters[0];
	}
	// set up minimizers
	for (int iElement = 0; iElement < NumElements; iElement++)
	{
		NLOptMinimizers.push_back(nlopt::opt(Algorithm, NumHyperparameters));
		NLOptMinimizers.rbegin()->set_lower_bounds(LowerBound);
		NLOptMinimizers.rbegin()->set_upper_bounds(UpperBound);
		NLOptMinimizers.rbegin()->set_xtol_abs(AbsoluteTolerance);
		NLOptMinimizers.rbegin()->set_initial_step(InitialStepSize);
	}
}

/// @details To reconstruct the given distribution using Gaussian process regression by optimizing weighted mean squared error
double Optimization::initial_optimize(
<<<<<<< HEAD
	const EvolvingDensity& density,
	const Parameters& params,
	const DistributionFunction& distribution,
	const QuantumBoolMatrix& IsSmall)
{
	assert(density.size() == NumPoint && IsSmall.diagonal().any() == true);
=======
		const EvolvingDensity& density,
		const Parameters& params,
		const DistributionFunction& distribution,
		const QuantumBoolMatrix& IsSmall)
{
>>>>>>> 8b86a23e
	const nlopt::vfunc minimizing_function = mean_squared_error;
	// construct validation set
	const ClassicalDoubleVector& x0 = params.get_x0(); // save initial positions
	const ClassicalDoubleVector& p0 = params.get_p0(); // save initial momentum
	EvolvingDensity validation_set;
	for (int i = 0; i < NumPoint; i++)
	{
		validation_set.push_back(std::make_tuple(x0, p0, distribution(x0, p0))); // put the initial point into density
	}
	monte_carlo_selection(params, distribution, IsSmall, validation_set);
<<<<<<< HEAD
	double mse = 0.0;
=======
	double marg_ll = 0.0;
>>>>>>> 8b86a23e
	for (int iPES = 0; iPES < NumPES; iPES++)
	{
		// only one of them is non-zero
		if (IsSmall(iPES, iPES) == false)
		{
			const int ElementIndex = iPES * (NumPES + 1);
			// construct training and validation set
			Eigen::MatrixXd training_feature(PhaseDim, NumPoint), validation_feature(PhaseDim, NumPoint);
			Eigen::VectorXd training_label(NumPoint), validation_label(NumPoint);
			for (int iPoint = 0; iPoint < NumPoint; iPoint++)
			{
				const auto& [x_train, p_train, rho_train] = density[iPoint];
				training_label[iPoint] = get_density_matrix_element(rho_train, ElementIndex);
				training_feature.col(iPoint) << x_train, p_train;
				const auto& [x_valid, p_valid, rho_valid] = validation_set[iPoint];
				validation_label[iPoint] = get_density_matrix_element(rho_valid, ElementIndex);
				validation_feature.col(iPoint) << x_valid, p_valid;
			}
			MSETrainingSet ts = std::make_tuple(training_feature, training_label, validation_feature, validation_label, TypesOfKernels);
			NLOptMinimizers[ElementIndex].set_min_objective(minimizing_function, &ts);
			// set variable for saving hyperparameters and function value (marginal likelihood)
			try
			{
<<<<<<< HEAD
				NLOptMinimizers[ElementIndex].optimize(Hyperparameters[ElementIndex], mse);
=======
				NLOptMinimizers[ElementIndex].optimize(Hyperparameters[ElementIndex], marg_ll);
>>>>>>> 8b86a23e
			}
			catch (...)
			{
			}
			// set up kernels
			Kernels[ElementIndex] = generate_kernels(TypesOfKernels, Hyperparameters[ElementIndex]);
			KInvLbls[ElementIndex] = get_kernel_matrix(training_feature, training_feature, Kernels[ElementIndex], true).llt().solve(training_label);
			TrainingFeatures[ElementIndex] = training_feature;
<<<<<<< HEAD
			break; // only 1 diagonal element is used
		}
	}
	return mse;
=======
			break; // only 1 diagonal element is used 
		}
	}
	return marg_ll;
>>>>>>> 8b86a23e
	// as MSE is minimized, no need to normalize
}

/// @details Using Gaussian Process Regression (GPR) to depict phase space distribution, element by element.
double Optimization::optimize_full_and_normalize(EvolvingDensity& density, const QuantumBoolMatrix& IsSmall)
{
	auto weight_func = [](const double x) -> double {
		return x * x;
	};
	const nlopt::vfunc minimizing_function = negative_log_marginal_likelihood;
	double sum_marg_ll = 0.0;
	// get a copy for sort
	EvolvingDensity density_copy = density;
	for (int iElement = 0; iElement < NumElements; iElement++)
	{
		// first, check if all points are very small or not
		if (IsSmall(iElement / NumPES, iElement % NumPES) == false)
		{
			// select points for optimization
			std::sort(
				std::execution::par_unseq,
				density_copy.begin(),
				density_copy.end(),
				[&](const PhaseSpacePoint& psp1, const PhaseSpacePoint& psp2) -> bool { return weight_func(get_density_matrix_element(std::get<2>(psp1), iElement)) > weight_func(get_density_matrix_element(std::get<2>(psp2), iElement)); });
			// reconstruct training feature (PhaseDim*N) and training labels (N*1)
			Eigen::MatrixXd feature(PhaseDim, NumPoint);
			Eigen::VectorXd label(NumPoint);
			for (int iPoint = 0; iPoint < NumPoint; iPoint++)
			{
				const auto& [x, p, rho] = density_copy[iPoint];
				label[iPoint] = get_density_matrix_element(rho, iElement);
				feature.col(iPoint) << x, p;
			}
			FullMargllTrainingSet ts = std::make_tuple(feature, label, TypesOfKernels);
			NLOptMinimizers[iElement].set_min_objective(minimizing_function, &ts);
			// set variable for saving hyperparameters and function value (marginal likelihood)
			double marg_ll = 0.0;
			try
			{
				NLOptMinimizers[iElement].optimize(Hyperparameters[iElement], marg_ll);
			}
			catch (...)
			{
			}
			// add up
			sum_marg_ll += marg_ll;
			// set up kernels
			Kernels[iElement] = generate_kernels(TypesOfKernels, Hyperparameters[iElement]);
			KInvLbls[iElement] = get_kernel_matrix(feature, feature, Kernels[iElement], true).llt().solve(label);
			TrainingFeatures[iElement] = feature;
		}
	}
	// after optimization, normalization
	double population = 0.0;
	for (int iPES = 0; iPES < NumPES; iPES++)
	{
		if (IsSmall(iPES, iPES) == false)
		{
			const int ElementIndex = iPES * (NumPES + 1);
			for (const auto& [weight, kernel] : Kernels[ElementIndex])
			{
				// select the gaussian ARD kernel
				if (kernel->get_kernel_type() == shogun::EKernelType::K_GAUSSIANARD)
				{
					const Eigen::Matrix<double, PhaseDim, 1> Characteristic = Eigen::Map<Eigen::MatrixXd>(std::dynamic_pointer_cast<shogun::GaussianARDKernel>(kernel)->get_weights());
					population += weight * weight / Characteristic.prod() * KInvLbls[ElementIndex].sum();
				}
			}
		}
	}
	population *= std::pow(2.0 * M_PI, Dim);
	for (auto& [x, p, rho] : density)
	{
		rho /= population;
	}
	for (int iElement = 0; iElement < NumElements; iElement++)
	{
		if (IsSmall(iElement / NumPES, iElement % NumPES) == false)
		{
			KInvLbls[iElement] /= population;
		}
	}
	return sum_marg_ll;
}

/// @details Using Gaussian Process Regression to predict by
///
/// \f[
/// E[p(\mathbf{f}_*|X_*,X,\mathbf{y})]=K(X_*,X)[K(X,X)+\sigma_n^2I]^{-1}\mathbf{y}
/// \f]
///
/// where \f$ X_* \f$ is the test features, \f$ X \f$ is the training features, and  \f$ \mathbf{y} \f$ is the training labels.
///
/// Warning: must call optimize() first before callings of this function!
double Optimization::predict_element(
	const QuantumBoolMatrix& IsSmall,
	const ClassicalDoubleVector& x,
	const ClassicalDoubleVector& p,
	const int ElementIndex) const
{
	if (IsSmall(ElementIndex / NumPES, ElementIndex % NumPES) == false)
	{
		// not small, have something to do
		// generate feature
		Eigen::MatrixXd test_feat(PhaseDim, 1);
		test_feat << x, p;
		// predict
		return (get_kernel_matrix(test_feat, TrainingFeatures[ElementIndex], Kernels[ElementIndex]) * KInvLbls[ElementIndex]).value();
	}
	else
	{
		return 0;
	}
}
Eigen::VectorXd Optimization::predict_elements(
	const QuantumBoolMatrix& IsSmall,
	const ClassicalVectors& x,
	const ClassicalVectors& p,
	const int ElementIndex) const
{
	assert(x.size() == p.size());
	const int NPoint = x.size();
	if (IsSmall(ElementIndex / NumPES, ElementIndex % NumPES) == false)
	{
		// not small, have something to do
		// generate feature
		Eigen::MatrixXd test_feat(PhaseDim, NPoint);
		for (int i = 0; i < NPoint; i++)
		{
			test_feat.col(i) << x[i], p[i];
		}
		// predict
		return get_kernel_matrix(test_feat, TrainingFeatures[ElementIndex], Kernels[ElementIndex]) * KInvLbls[ElementIndex];
	}
	else
	{
		return Eigen::VectorXd::Zero(NPoint);
	}
}

Eigen::VectorXd Optimization::print_element(const QuantumBoolMatrix& IsSmall, const Eigen::MatrixXd& PhaseGrids, const int ElementIndex) const
{
	if (IsSmall(ElementIndex / NumPES, ElementIndex % NumPES) == false)
	{
		return get_kernel_matrix(PhaseGrids, TrainingFeatures[ElementIndex], Kernels[ElementIndex]) * KInvLbls[ElementIndex];
	}
	else
	{
		return Eigen::VectorXd::Zero(PhaseGrids.cols());
	}
}

/// @details To calculate averages,
///
/// \f[
/// <\rho>_{ii}=(2\pi)^{\frac{d}{2}}(\sigma_f^{ii})^2\left|\Lambda^{ii}\right|^{-1}(1\ 1\ \dots\ 1)\qty(K^{ii})^{-1}\vb{y}^{ii}
///
/// <r>_{ii}=(2\pi)^{\frac{d}{2}}(\sigma_f^{ii})^2\left|\Lambda^{ii}\right|^{-1}(r_0\ r_1\ \dots\ r_n)\qty(K^{ii})^{-1}\vb{y}^{ii}
///
/// <p^2>_{ii}=(2\pi)^{\frac{d}{2}}(\sigma_f^{ii})^2\left|\Lambda^{ii}\right|^{-1}(p_0^2+l_p^2\ p_1^2+l_p^2\ \dots\ p_n^2+l_p^2)\qty(K^{ii})^{-1}\vb{y}^{ii}
/// \f]
///
/// where the \f$ \Lambda \f$ matrix is the lower-triangular matrix used in Gaussian ARD kernel, \f$ r = x,p\f$,
/// \f$ l_p \f$ is the characteristic length of momentum.
///
/// For potential, a numerical integration is needed.
Averages Optimization::calculate_average(const ClassicalDoubleVector& mass, const QuantumBoolMatrix& IsSmall, const int PESIndex) const
{
<<<<<<< HEAD
	static const double NumericIntegrationInitialStepsize = 1e-2;		   // initial step size for numeric integration below
	static const double epsilon = std::exp(-12.5) / std::sqrt(2.0 * M_PI); // value below this is 0; gaussian function value at 5 sigma
	boost::numeric::odeint::bulirsch_stoer<double> stepper;				   // the stepper for numerical integration
=======
	static const double NumericIntegrationInitialStepsize = 1e-2;	   // initial step size for numeric integration below
	static const double epsilon = std::exp(-12.5) / std::sqrt(2.0 * M_PI); // value below this is 0; gaussian function value at 5 sigma
	boost::numeric::odeint::bulirsch_stoer<double> stepper;			   // the stepper for numerical integration
>>>>>>> 8b86a23e
	double ppl = 0.0, T = 0.0, V = 0.0;
	ClassicalDoubleVector x = ClassicalDoubleVector::Zero(), p = ClassicalDoubleVector::Zero();
	if (IsSmall(PESIndex, PESIndex) == false)
	{
		// not small, calculate by integration
		const int ElementIndex = PESIndex * (NumPES + 1);
		const Eigen::VectorXd& KInvLbl = KInvLbls[ElementIndex];
		for (const auto& [weight, kernel] : Kernels[ElementIndex])
		{
			// select the gaussian ARD kernel
			if (kernel->get_kernel_type() == shogun::EKernelType::K_GAUSSIANARD)
			{
				const Eigen::MatrixXd& Features = TrainingFeatures[ElementIndex]; // get feature matrix, PhaseDim-by-NPoint
				const int NPoint = Features.cols();
				const Eigen::Matrix<double, PhaseDim, 1> Characteristic = Eigen::Map<Eigen::MatrixXd>(std::dynamic_pointer_cast<shogun::GaussianARDKernel>(kernel)->get_weights());
				const double GlobalWeight = std::pow(2.0 * M_PI, Dim) * weight * weight / Characteristic.prod();
				// population
				ppl += GlobalWeight * KInvLbl.sum();
				// x and p
				const auto& r = GlobalWeight * Features * KInvLbl;
				x += r.block<Dim, 1>(0, 0);
				p += r.block<Dim, 1>(Dim, 0);
				// T
				T += GlobalWeight * ((Features.block(Dim, 0, Dim, NPoint).array().abs2().matrix() * KInvLbl).array() / mass.array()).sum() / 2.0;
				// V, int_R{f(x)dx}=int_0^1{dt[f((1-t)/t)+f((t-1)/t)]t^2} by x=(1-t)/t, f(x)=V(x)*rho(x)
				auto potential_times_population = [&, weight = weight](const ClassicalDoubleVector& x0) -> double {
					// rho(x)=int{dp rho(x,p)}=sigma_f^2*(2*pi)^(Dim/4)*\prod{l_p}*(s1,s2,...)*K^{-1}*y
					// si = exp(-\sum_j{(x0j-xij)^2/l_{xj}^2}/2.0)
					const auto& CharX = Characteristic.block<Dim, 1>(0, 0);
					return weight * weight * std::pow(2.0 * M_PI, Dim / 2.0) / CharX.prod() * (((Features.block(0, 0, Dim, NPoint).colwise() - x0).array().colwise() * CharX.array()).abs2().colwise().sum() / -2.0).exp().matrix().dot(KInvLbl) * adiabatic_potential(x0)[PESIndex];
				};
				std::vector<std::function<double(const Eigen::VectorXd&)>> integrate_n_dim(Dim);
				integrate_n_dim[0] = [&](const Eigen::VectorXd& x0) -> double {
					return potential_times_population(x0);
				};
				// loop until the last dimension, where the vector parameter will be length 1
				for (int iDim = 1; iDim < Dim; iDim++)
				{
					// integrate over the last dimension, from -inf to inf
					integrate_n_dim[iDim] = [&, iDim](const Eigen::VectorXd& x0) -> double {
						double result = 0.0;
						boost::numeric::odeint::integrate_adaptive(
							stepper,
							[&](const double& /*x*/, double& dxdt, const double t) {
								if (std::abs(t) < epsilon)
								{
									// this dimension is +-inf, very far away, population will be 0 there
									dxdt = 0.0;
								}
								else
								{
									const double x_val = (1.0 - t) / t;
									Eigen::VectorXd x_vec_plus(Dim + 1 - iDim), x_vec_minus(Dim + 1 - iDim);
									x_vec_plus << x0, x_val;
									x_vec_minus << x0, -x_val;
									dxdt = (integrate_n_dim[iDim - 1](x_vec_plus) + integrate_n_dim[iDim - 1](x_vec_minus)) / (t * t);
								}
							},
							result,
							0.0,
							1.0,
							NumericIntegrationInitialStepsize);
						return result;
					};
				}
				boost::numeric::odeint::integrate_adaptive(
					stepper,
					[&](const double& /*x*/, double& dxdt, const double t) {
						if (std::abs(t) < epsilon)
						{
							dxdt = 0.0;
						}
						else
						{
							const double x_val = (1.0 - t) / t;
							Eigen::VectorXd x_vec_plus(1), x_vec_minus(1);
							x_vec_plus[0] = x_val;
							x_vec_minus[0] = -x_val;
							dxdt = (integrate_n_dim[Dim - 1](x_vec_plus) + integrate_n_dim[Dim - 1](x_vec_minus)) / (t * t);
						}
					},
					V,
					0.0,
					1.0,
					NumericIntegrationInitialStepsize);
			}
		}
	}
	return std::make_tuple(ppl, x, p, V, T);
}

/// @details Under the adiabatic basis, only rho[0][0] is non-zero initially,
/// i.e. all the population lies on the ground state. For rho[0][0],
///
/// \f[
/// P(\bf{x},\bf{p})=\prod_i{P(x_i,p_i)}=\prod_i{\left(\frac{1}{2\pi\sigma_{x_i}\sigma_{p_i}}\exp\left[-\frac{(x_i-x_{i0})^2}{2\sigma_{x_i}^2}-\frac{(p_i-p_{i0})^2}{2\sigma_{p_i}^2}\right]\right)}
/// \f]
///
/// where i goes over all direction in the classical DOF
QuantumComplexMatrix initial_distribution(
	const Parameters& params,
	const ClassicalDoubleVector& x,
	const ClassicalDoubleVector& p)
{
	QuantumComplexMatrix result = QuantumComplexMatrix::Zero(NumPES, NumPES);
	const ClassicalDoubleVector& x0 = params.get_x0();
	const ClassicalDoubleVector& p0 = params.get_p0();
	const ClassicalDoubleVector& SigmaX0 = params.get_sigma_x0();
	const ClassicalDoubleVector& SigmaP0 = params.get_sigma_p0();
<<<<<<< HEAD
	result(0, 0) = std::exp(-(((x - x0).array() / SigmaX0.array()).abs2().sum() + ((p - p0).array() / SigmaP0.array()).abs2().sum()) / 2.0)
		/ (std::pow(2.0 * M_PI, Dim) * SigmaX0.prod() * SigmaP0.prod());
=======
	result(0, 0) = 1.0;
	for (int iDim = 0; iDim < Dim; iDim++)
	{
		result(0, 0) *= std::exp(-(std::pow((x[iDim] - x0[iDim]) / SigmaX0[iDim], 2) + std::pow((p[iDim] - p0[iDim]) / SigmaP0[iDim], 2)) / 2.0) / M_PI / SigmaX0[iDim] / SigmaP0[iDim];
	}
>>>>>>> 8b86a23e
	return result;
}


/// @details Assuming that the distribution function containing all the required information. If
/// it is a distribution from some parameters, those parameters should have already been
/// bound; if it is some learning method, the parameters should have already been optimized.
/// This MC function gives a random displacement in the phase space each time, then simply
/// input the phase space coordinate and hope to get the predicted density matrix, calculate
/// its weight by the weight function, and finally do the MC selection based on the weight.
void monte_carlo_selection(
	const Parameters& params,
	const DistributionFunction& distribution,
	const QuantumBoolMatrix& IsSmall,
	EvolvingDensity& density)
{
	// TODO: mc techniques: begin from maximum of points, stepsize, number of MC steps
	static std::mt19937 engine(std::chrono::system_clock::now().time_since_epoch().count()); // Random number generator, using merseen twister with seed from time
	static const int MinNOMC = 100 * Dim * 2;												 // The minimum number of monte carlo steps that will be done for each phase point selection
	static int NOMC = MinNOMC;																 // The number of monte carlo steps used
	static const int NGrids = 20;															 // The number of grids on each phase direction
	// alias names
	static const ClassicalDoubleVector& dxmax = (params.get_xmax() - params.get_xmin()) / NGrids;
	static const ClassicalDoubleVector& dpmax = (params.get_pmax() - params.get_pmin()) / NGrids;
	static const ClassicalDoubleVector& mass = params.get_mass();
	static const double dt = params.get_dt();
	static const int NumPoints = params.get_number_of_selected_points();
	auto weight_func = [](const double x) -> double {
		return x * x;
	};
	// get maximum, then evolve the points adiabatically
	std::array<EvolvingDensity, NumElements> Maximums;
	for (int iElement = 0; iElement < NumElements; iElement++)
	{
		const int iPES = iElement / NumPES, jPES = iElement % NumPES;
		if (IsSmall(iPES, jPES) == false)
		{
			std::sort(
				std::execution::par_unseq,
				density.begin(),
				density.end(),
				[&](const PhaseSpacePoint& psp1, const PhaseSpacePoint& psp2) -> bool { return weight_func(get_density_matrix_element(std::get<2>(psp1), iElement)) > weight_func(get_density_matrix_element(std::get<2>(psp2), iElement)); });
			for (int iPoint = 0; iPoint < NumPoints; iPoint++)
			{
				auto [x, p, rho] = density[iPoint];
				const Tensor3d f = adiabatic_force(x);
				x = x.array() + p.array() / mass.array() * dt;
				for (int iDim = 0; iDim < Dim; iDim++)
				{
					p[iDim] -= (f[iDim](iPES, iPES) + f[iDim](jPES, jPES)) / 2.0 * dt;
				}
				rho = distribution(x, p);
				Maximums[iElement].push_back(std::make_tuple(x, p, rho));
			}
		}
	}
	density.clear();

	// moving random number generator and MC random number generator
	std::vector<std::uniform_real_distribution<double>> x_displacement;
	std::vector<std::uniform_real_distribution<double>> p_displacement;
	for (int iDim = 0; iDim < Dim; iDim++)
	{
		x_displacement.push_back(std::uniform_real_distribution<double>(-dxmax[iDim], dxmax[iDim]));
		p_displacement.push_back(std::uniform_real_distribution<double>(-dpmax[iDim], dpmax[iDim]));
	}
	std::uniform_real_distribution<double> mc_selection(0.0, 1.0); // for whether pick or not

	// Monte Carlo selection
	for (int iElement = 0; iElement < NumElements; iElement++)
	{
		if (IsSmall(iElement / NumPES, iElement % NumPES) == false)
		{
			// begin from an old point
#pragma omp parallel for
			for (auto& [x_old, p_old, rho_old] : Maximums[iElement])
			{
				double weight_old = weight_func(get_density_matrix_element(rho_old, iElement));
				// do MC
				// the number of MC steps (NOMC) is adaptive
				int acc = 0;
				for (int iIter = 0;; iIter++)
				{
					// calculate new weight there
					ClassicalDoubleVector x_new = x_old, p_new = p_old;
					for (int iDim = 0; iDim < Dim; iDim++)
					{
						x_new[iDim] += x_displacement[iDim](engine);
						p_new[iDim] += p_displacement[iDim](engine);
					}
					const QuantumComplexMatrix& rho_new = distribution(x_new, p_new);
					const double weight_new = weight_func(get_density_matrix_element(rho_new, iElement));
					if (weight_new > weight_old || weight_new / weight_old > mc_selection(engine))
					{
						// new weight is larger than the random number, accept
						// otherwise, reject
						x_old = x_new;
						p_old = p_new;
						rho_old = rho_new;
						weight_old = weight_new;
						acc++;
					}
					if (iIter == NOMC)
					{
						if (acc * 1. / NOMC < 0.4)
						{
							// good acceptance, finish MC
							if (NOMC > MinNOMC)
							{
								NOMC /= 2;
							}
							break;
						}
						else
						{
							// accpetance too high, double the step
							NOMC *= 2;
						}
					}
				}
				// after MC, the new point is at the original place
			}
			// after all points updated, insert into the EvolvingDensity
			density.insert(density.end(), Maximums[iElement].cbegin(), Maximums[iElement].cend());
		}
	}
}<|MERGE_RESOLUTION|>--- conflicted
+++ resolved
@@ -161,10 +161,7 @@
 /// @param[in] x The input hyperparameters, need to calculate the function value and gradient at this point
 /// @param[out] grad The gradient at the given point. It will not be used
 /// @param[in] params Other parameters. Here it is combination of kernel types, training set and validation set
-<<<<<<< HEAD
 /// @return The squared error of validation set
-=======
->>>>>>> 8b86a23e
 static double mean_squared_error(const ParameterVector& x, ParameterVector& grad, void* params)
 {
 	// get parameters
@@ -270,20 +267,12 @@
 
 /// @details To reconstruct the given distribution using Gaussian process regression by optimizing weighted mean squared error
 double Optimization::initial_optimize(
-<<<<<<< HEAD
 	const EvolvingDensity& density,
 	const Parameters& params,
 	const DistributionFunction& distribution,
 	const QuantumBoolMatrix& IsSmall)
 {
 	assert(density.size() == NumPoint && IsSmall.diagonal().any() == true);
-=======
-		const EvolvingDensity& density,
-		const Parameters& params,
-		const DistributionFunction& distribution,
-		const QuantumBoolMatrix& IsSmall)
-{
->>>>>>> 8b86a23e
 	const nlopt::vfunc minimizing_function = mean_squared_error;
 	// construct validation set
 	const ClassicalDoubleVector& x0 = params.get_x0(); // save initial positions
@@ -294,11 +283,7 @@
 		validation_set.push_back(std::make_tuple(x0, p0, distribution(x0, p0))); // put the initial point into density
 	}
 	monte_carlo_selection(params, distribution, IsSmall, validation_set);
-<<<<<<< HEAD
 	double mse = 0.0;
-=======
-	double marg_ll = 0.0;
->>>>>>> 8b86a23e
 	for (int iPES = 0; iPES < NumPES; iPES++)
 	{
 		// only one of them is non-zero
@@ -322,11 +307,7 @@
 			// set variable for saving hyperparameters and function value (marginal likelihood)
 			try
 			{
-<<<<<<< HEAD
 				NLOptMinimizers[ElementIndex].optimize(Hyperparameters[ElementIndex], mse);
-=======
-				NLOptMinimizers[ElementIndex].optimize(Hyperparameters[ElementIndex], marg_ll);
->>>>>>> 8b86a23e
 			}
 			catch (...)
 			{
@@ -335,17 +316,10 @@
 			Kernels[ElementIndex] = generate_kernels(TypesOfKernels, Hyperparameters[ElementIndex]);
 			KInvLbls[ElementIndex] = get_kernel_matrix(training_feature, training_feature, Kernels[ElementIndex], true).llt().solve(training_label);
 			TrainingFeatures[ElementIndex] = training_feature;
-<<<<<<< HEAD
 			break; // only 1 diagonal element is used
 		}
 	}
 	return mse;
-=======
-			break; // only 1 diagonal element is used 
-		}
-	}
-	return marg_ll;
->>>>>>> 8b86a23e
 	// as MSE is minimized, no need to normalize
 }
 
@@ -514,15 +488,9 @@
 /// For potential, a numerical integration is needed.
 Averages Optimization::calculate_average(const ClassicalDoubleVector& mass, const QuantumBoolMatrix& IsSmall, const int PESIndex) const
 {
-<<<<<<< HEAD
 	static const double NumericIntegrationInitialStepsize = 1e-2;		   // initial step size for numeric integration below
 	static const double epsilon = std::exp(-12.5) / std::sqrt(2.0 * M_PI); // value below this is 0; gaussian function value at 5 sigma
 	boost::numeric::odeint::bulirsch_stoer<double> stepper;				   // the stepper for numerical integration
-=======
-	static const double NumericIntegrationInitialStepsize = 1e-2;	   // initial step size for numeric integration below
-	static const double epsilon = std::exp(-12.5) / std::sqrt(2.0 * M_PI); // value below this is 0; gaussian function value at 5 sigma
-	boost::numeric::odeint::bulirsch_stoer<double> stepper;			   // the stepper for numerical integration
->>>>>>> 8b86a23e
 	double ppl = 0.0, T = 0.0, V = 0.0;
 	ClassicalDoubleVector x = ClassicalDoubleVector::Zero(), p = ClassicalDoubleVector::Zero();
 	if (IsSmall(PESIndex, PESIndex) == false)
@@ -632,17 +600,8 @@
 	const ClassicalDoubleVector& p0 = params.get_p0();
 	const ClassicalDoubleVector& SigmaX0 = params.get_sigma_x0();
 	const ClassicalDoubleVector& SigmaP0 = params.get_sigma_p0();
-<<<<<<< HEAD
 	result(0, 0) = std::exp(-(((x - x0).array() / SigmaX0.array()).abs2().sum() + ((p - p0).array() / SigmaP0.array()).abs2().sum()) / 2.0)
 		/ (std::pow(2.0 * M_PI, Dim) * SigmaX0.prod() * SigmaP0.prod());
-=======
-	result(0, 0) = 1.0;
-	for (int iDim = 0; iDim < Dim; iDim++)
-	{
-		result(0, 0) *= std::exp(-(std::pow((x[iDim] - x0[iDim]) / SigmaX0[iDim], 2) + std::pow((p[iDim] - p0[iDim]) / SigmaP0[iDim], 2)) / 2.0) / M_PI / SigmaX0[iDim] / SigmaP0[iDim];
-	}
->>>>>>> 8b86a23e
-	return result;
 }
 
 
